--- conflicted
+++ resolved
@@ -261,13 +261,7 @@
         TC=self.TopoCoord
         infiles=[TC.files[x] for x in ['gro','top','grx']]
         assert all([os.path.exists(x) for x in infiles]),f'One or more of {infiles} not found'
-<<<<<<< HEAD
         self._do_equilibration_series(equilibration,deffnm=f'{deffnm}',plot_pfx='densification')
-=======
-        for i in range(n_dstages):
-            logger.debug(f'Densification stage {i+1} out of {n_dstages}')
-            self._do_equilibration_series(equilibration,deffnm=f'{deffnm}-stg{i}',plot_pfx='densification')
->>>>>>> 7f86ddfc
         gro_res=os.path.basename(TC.files["gro"])
         deffnm_res=gro_res.replace('.gro','')
         logger.info(f'Densified coordinates in {pfs.cwd()}/{gro_res}')
